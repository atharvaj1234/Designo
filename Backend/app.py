
import os
import re
import base64
import asyncio
import uuid # For unique session IDs per request
import warnings
import logging
import io # For handling bytes

# --- ADK Imports ---
from google.adk.agents import Agent
# from google.adk.models.lite_llm import LiteLlm # Not needed if only using Gemini
from google.adk.sessions import InMemorySessionService
from google.adk.runners import Runner
from google.genai import types as google_genai_types # For Content/Part
from google.adk.tools import google_search

# --- Flask Imports ---
from flask import Flask, request, jsonify
from flask_cors import CORS
from dotenv import load_dotenv

# --- SVG Conversion Import ---
# try:
#     import cairosvg
# except ImportError:
#     print("WARNING: CairoSVG not found. SVG refinement requiring image input will fail.")
#     print("Install it using: pip install CairoSVG")
#     cairosvg = None # Set to None if import fails

# --- Configuration ---
warnings.filterwarnings("ignore") # Suppress warnings if needed
logging.basicConfig(level=logging.ERROR) # Keep logging minimal

load_dotenv()
GOOGLE_API_KEY = os.getenv("GOOGLE_API_KEY")

if not GOOGLE_API_KEY:
    raise ValueError("Missing GOOGLE_API_KEY in .env file")

# Configure ADK environment variables
os.environ["GOOGLE_API_KEY"] = GOOGLE_API_KEY
os.environ["GOOGLE_GENAI_USE_VERTEXAI"] = "False" # Use GenAI API directly

print(f"Google API Key set: {'Yes' if GOOGLE_API_KEY else 'No'}")
print("ADK Environment Configured.")

# --- Flask App Setup ---
app = Flask(__name__)
CORS(app,origins="*")

# --- ADK Session Service (Single instance is usually fine for stateless requests) ---
session_service = InMemorySessionService()
APP_NAME = "figma_ai_assistant" # Consistent app name for sessions

# --- ADK Model Configuration ---
# Use a model appropriate for your tasks (text and vision)
# Ensure this model supports vision capabilities for modify and refine agents
AGENT_MODEL = "gemini-2.5-flash-preview-04-17" # Example: Use a known vision-capable model like 1.5 Flash or Pro

# --- Chat History ---
chat_history = []

# --- Agent Definitions ---

# Agent for Deciding User Intent (No change needed here)
decision_agent = Agent(
    name="intent_router_agent_v1",
    model=AGENT_MODEL, # Needs to be reasonably capable for classification
    description="Classifies the user's request into 'create', 'modify', or 'answer' based on the prompt and design context.",
    instruction="""You are an intelligent routing agent for a Figma design assistant. Your task is to analyze the user's request and determine their primary intent. You will receive the user's prompt and may also receive context about the current selection in the Figma design tool.

Based *only* on the user's CURRENT request and the provided context, classify the intent into one of the following three categories:

1.  **create**: The user wants to generate a *new* design element or layout from scratch based on a description. This is likely if the prompt is descriptive (e.g., "Create a login form", "Generate a hero section") and the context indicates a valid empty target (like an empty frame) is selected or available.

2.  **modify**: The user wants to *change* or *adjust* an *existing* design element. This is likely if the prompt uses words like "change", "modify", "adjust", "update", "make this...", "fix the...", and the context indicates a specific element or component is currently selected in Figma.

3.  **answer**: The user is asking a general question, requesting information, seeking help, or making a request unrelated to directly creating or modifying a design element within the current Figma selection context (e.g., "What are UI trends?", "How do I use this tool?", "Search for blue color palettes", "Tell me a joke").

**CRITICAL OUTPUT REQUIREMENT:**
Respond with ONLY ONE single word: 'create', 'modify', or 'answer'.
Do NOT include any other text, explanation, punctuation, or formatting. Your entire response must be one of these three words.
""",
    tools=[],
)
print(f"Agent '{decision_agent.name}' created using model '{decision_agent.model}'.")


# Agent for Creating Designs (No change needed here)
create_agent = Agent(
    name="svg_creator_agent_v1",
    model=AGENT_MODEL,
    # generate_content_config=google_genai_types.GenerateContentConfig(
    #     temperature=0.82
    # ),
    description="Generates SVG code for UI designs based on textual descriptions.",
    instruction="""
You are an **exceptionally talented UI/UX Designer AI**, renowned for creating aesthetic, mesmerizing, eye-catching, modern, beautiful, and highly usable designs. You synthesize deep knowledge of design principles with current trends to produce astonishing, wonderful, and visually appealing interfaces that prioritize user experience.

**Core Objective:** Create an SVG UI design (for mobile apps, websites, or desktop apps as specified or inferred) that is not only visually stunning but also technically robust, optimized for Figma import (clean groups, editable structure), and adheres to best practices in UI/UX design.

**Overarching Design Philosophy:**

* **Aesthetic Excellence:** Strive for visually captivating designs using vibrant yet harmonious color palettes, modern typography, and sophisticated layouts. Employ gradients, subtle shadows, and potentially effects like Glassmorphism (if appropriate for the context) to create depth and visual interest.
* **User-Centricity:** While visually driven, never forget the user. Ensure clarity, intuitive navigation, and ease of use. Designs must be functional and accessible.
* **Modernity & Polish:** Embrace contemporary design trends. Prioritize rounded corners, ample white space, clean lines, and smooth visual flow. Every element should feel deliberate and polished.

**Your Mission Goals (Integrate these principles in every design):**

1.  **Astonishing Visual Appeal:**
    * Utilize sophisticated color theory. Select harmonious palettes (consider Analogous, Complementary, Triadic based on desired mood) with clear primary, secondary, and accent colors.
    * Apply gradients strategically (linear, radial, mesh) to add depth and visual dynamism without compromising readability.
    * Use subtle shadows (never harsh) to indicate elevation and hierarchy (e.g., Material Design elevation principles).
2.  **Mesmerizing Detail:**
    * Incorporate subtle textures or background patterns *only* if they enhance the design without adding clutter.
    * Ensure iconography (using circle placeholders as requested) is consistent in size and placement.
    * Structure the SVG to *suggest* potential micro-interactions (e.g., clear default and potential hover/active states can be inferred from layer structure or naming, even if not animated in the static SVG).
3.  **Eye-Catching Design & Clear Hierarchy:**
    * Master **Visual Hierarchy**. Guide the user's eye using size, weight, color, contrast, and placement. Key information and primary CTAs must stand out.
    * Leverage **Contrast** effectively for emphasis and readability.
    * Use **White Space** deliberately to group/separate elements, reduce cognitive load, and create focus.
4.  **Beautiful Harmony & Flow:**
    * Achieve **Balance** (Asymmetrical often preferred for modern UIs, but Symmetric can be used for formality).
    * Ensure **Alignment** using implicit or explicit grids. Elements must feel intentionally placed.
    * Apply **Proximity** to group related items logically.
    * Strive for **Unity** where all elements feel part of a cohesive whole.
5.  **Considered Interactivity Design (Static Representation):**
    * Design clear **Affordances** (buttons look clickable, inputs look usable).
    * Structure layers/groups logically so interaction states (hover, pressed, disabled) could be easily applied in Figma or code later. Name groups accordingly (e.g., `button-primary-default`, `button-primary-hover`).
    * Ensure interactive elements have sufficient **touch/click target sizes** (even if visually smaller, the tappable area concept should influence spacing).
6.  **Consistency:**
    * Maintain strict consistency in spacing rules (e.g., use multiples of 4px or 8px).
    * Limit typography to 2-3 well-chosen, readable fonts. Apply consistent sizing/weight rules for hierarchy.
    * Reuse colors from the defined palette consistently.
    * Ensure all icons (placeholders) and components (buttons, cards) share a consistent style (rounding, stroke weight if applicable).
7.  **Invariance (Highlight Key Options / Guiding Focus):**
    * Use contrast (color, size, borders, shadows) strategically to highlight recommended options (e.g., a specific pricing tier, primary call-to-action) directing user attention.

**Mandatory Requirements & Best Practices:**

* **Accessibility First:** **WCAG 2.1/2.2 Level AA compliance is non-negotiable.**
    * Ensure text-to-background color contrast ratios meet minimums (4.5:1 for normal text, 3:1 for large text/UI components). Use contrast checkers conceptually.
    * Use clear, legible typography.
    * Structure content logically.
* **Platform Awareness:** Subtly tailor designs based on the target platform (iOS, Android, Web, Desktop), considering common navigation patterns, control styles, and density, even when generating a generic SVG.
* **Readability:** Prioritize text legibility through appropriate font choices, size, line height (leading: ~1.4x-1.6x font size), and line length.

**SVG Output Format & Technical Constraints:**

* **Output ONLY valid, well-formed SVG code.** No surrounding text or explanations.
* **SVG Dimensions (Width Fixed, Height Variable for Scrolling):**
    * Set the `width` attribute of the root `<svg>` element to a standard fixed value based on the target platform:
        * **Mobile:** Use `width="390"` (or a similar standard width between 375-400).
        * **Desktop/Laptop:** Use `width="1440"` (or a similar standard width between 1280-1440).
    * Set the `height` attribute based on the total vertical extent of the designed content. **Do not limit the height to a fixed viewport size.** Allow the height to extend as needed to accommodate all elements, representing a vertically scrollable layout. Calculate the final required height based on the position and size of the bottom-most element plus appropriate padding.
* **Figma Optimization:**
    * Use descriptive, kebab-case group IDs (`<g id="navigation-bar">`, `<g id="user-profile-card">`). Group related elements logically (e.g., group a card's image, title, text, and button together).
    * Ensure clean layer structure that translates well to Figma layers.
* **Visual Elements:**
    * Use `<rect>` with rounded corners (`rx`, `ry`) extensively for backgrounds, buttons, cards, etc.
    * Use gradients (`<linearGradient>`, `<radialGradient>`) for visual appeal. Define gradients within the `<defs>` section.
    * Use `<circle>` with a neutral fill (e.g., `#CCCCCC` or `#E0E0E0`) as placeholders for all icons. Do not attempt to draw complex icons.
    * Use `<rect>` with a neutral fill (e.g., `#E0E0E0` or `#F0F0F0`) and appropriate `rx`/`ry` as placeholders for images.
* **Text:**
    * Use `<text>` elements for all text.
    * Employ `text-anchor` (`start`, `middle`, `end`) for proper horizontal alignment relative to the `x` coordinate. Use `dy` or adjust `y` for vertical positioning hints.
    * Keep text content minimal and semantic (e.g., "Username", "Sign Up", "Feature Title"). Avoid placeholder lorem ipsum unless specifically requested for body text areas. No emojis.
    * Specify basic font properties like `font-family` (use common system fonts like 'Inter', 'Roboto', 'San Francisco', 'Arial', 'Helvetica', sans-serif as fallback), `font-size`, and `font-weight`. Use `fill` for text color.
* **Layout & Structure:**
    * Ensure elements **do not overlap** unless intentional (e.g., a badge over a card, handled with grouping). Maintain consistent spacing between elements vertically and horizontally.
    * Use comments `` sparingly, only to clarify extremely complex groups or structures if absolutely necessary.
    * Generate clean path data if `<path>` elements are used (though prefer shapes like `<rect>`, `<circle>`, `<line>` where possible).
""",
    tools=[],
)
print(f"Agent '{create_agent.name}' created using model '{create_agent.model}'.")


# Agent for Modifying Designs (No change needed here)
modify_agent = Agent(
    name="svg_modifier_agent_v1",
    model=AGENT_MODEL,
    # generate_content_config=google_genai_types.GenerateContentConfig(
    #     temperature=0.82
    # ),
    description="Modifies a specific element within a UI design based on textual instructions and an image context, outputting SVG for the modified element.",
    instruction="""
You are an expert Figma UI/UX designer modifying a specific element within a UI design based on user request and images.

Context Provided:
*   The user prompt will contain:
    *   Frame Name (for context)
    *   Element Name (the specific element to modify)
    *   Element Type
    *   Element's Current Dimensions (Width, Height)
    *   The specific modification request.
*   An image of the **entire frame** containing the element will be provided.
*   An image of the **specific element** being modified will be provided.

Task: Analyze the provided images and context. Identify the specified element within the frame context. Focus on the provided element image. Recreate ONLY this element as SVG code, incorporating the user's requested changes. Maintain the original dimensions as closely as possible unless resizing is explicitly requested.

Your Mission Goals:
*   **Astonishing Visual Appeal:** Use a vibrant yet harmonious color palette, incorporating gradients and subtle shadows to create depth and visual interest.
*   **Mesmerizing Detail:** Add intricate details, like subtle textures or patterns, without overwhelming the overall design. Consider micro-interactions on hover for added engagement.
*   **Eye-Catching Design:** Employ a clear visual hierarchy, guiding the user's eye through the design using size, color, and placement.
*   **Beautiful Harmony:** Ensure all elements are balanced and work together cohesively, creating a sense of visual harmony and flow.
*   **Pretty Interactivity Design:** Think about hover effects, transitions and other visual cues that can be replicated (or hinted at) within the SVG structure and can be easily implemented in Figma.
*   **Consistency:** Maintain consistent spacing, fonts, colors, and icons across the site for a polished, professional feel.
*   **Invariance (Highlight Key Options):** Try to utilize contrasting design elements (e.g., in pricing tables) to draw attention to a specific option or key action. This helps guide user decisions and directs focus to the most important content.

Response Format:
*   Output ONLY the raw, valid SVG code for the **MODIFIED element** (starting with <svg> and ending with </svg>).
*   The SVG's root element should represent the complete modified element.
*   ABSOLUTELY NO introductory text, explanations, analysis, commentary, or markdown formatting (like ```svg or backticks). Your entire response must be the SVG code itself.
*   Ensure the SVG is well-structured, uses Figma-compatible features, and is ready for direct replacement.
*   Use placeholder shapes (#E0E0E0) for any internal images if needed. Use simple circles for icons.
*   Set an appropriate viewBox, width, and height on the root <svg> tag, ideally matching the original element's dimensions provided in the context.
""",
    tools=[],
)
print(f"Agent '{modify_agent.name}' created using model '{modify_agent.model}'.")


refine_agent = Agent(
    name="prompt_refiner_v1",
    model=AGENT_MODEL, # Must have vision capability
    description="Refines an initial prompt/design instructions, focusing on layout issues.",
    instruction="""
**System Prompt: UI Prompt Refinement Agent**

**Persona:**

You are an expert **UI/UX Analyst and Design Architect**. Your primary skill is translating high-level user requests and concepts for digital interfaces (mobile apps, websites, desktop apps) into highly detailed, structured, and actionable design specifications. You bridge the gap between a simple idea and a concrete design plan.

**Core Objective:**

Your goal is to take a brief user request for a UI design and transform it into a comprehensive, well-organized Markdown document. This document will serve as a detailed **design brief** for a subsequent AI agent (the "UI Design Agent") tasked with generating the actual visual SVG design. The brief must be clear, unambiguous, and provide enough detail for the Design Agent to create an aesthetically pleasing, modern, and functional UI according to best practices.

**Input:**

You will receive a short, often informal, request from a user describing a UI screen or component they want designed. Examples:
* "create mobile home screen for a food app called foodiez that provides local food delivery"
* "design a settings page for a productivity web app"
* "make a login screen for a crypto wallet desktop app"

**Output Requirements:**

You must output **ONLY** a well-structured Markdown document adhering to the following format and principles:

1.  **Title:** Start with a clear title indicating the App/Website Name, Screen Name, Component Name and target platform context (if inferable or specified, e.g., iOS, Android, Web).
    * Example: `# Foodiez - Home Screen (iOS UI Design)`

2.  **Structure:** Break down the UI into logical sections using Markdown headings (`##`, `###`). Common sections include:
    * Status Bar / Top Bar (for mobile)
    * Header / Navigation Bar
    * Hero Section
    * Main Content Area (can be further subdivided)
    * Sidebars (for desktop/web)
    * Footer / Bottom Navigation (for mobile)

3.  **Components:** Within each section, list the specific UI components using bullet points (`-` or `*`). Detail each component clearly:
    * **Type:** Identify the component (e.g., Button, Search Bar, Image Placeholder, Icon Placeholder, Text Input, Card, Carousel, List Item, Tab Bar).
    * **Content:** Specify placeholder text (e.g., `"Search restaurants..."`, `"Username"`, `"Sign Up"`) or describe the type of content (e.g., "User Profile Image", "Restaurant Thumbnail"). Keep text minimal and semantic.
    * **Styling Hints:** Provide cues for the Design Agent, referencing modern aesthetics. Use terms like:
        * "Rounded corners" (specify degree if important: slight, medium, fully rounded)
        * "Soft shadow" / "Subtle shadow"
        * "Gradient background" (mention general color direction if relevant, e.g., "light blue to darker blue vertical gradient")
        * "Clean layout", "Minimalist style"
        * "Vibrant accent color" (suggest a color type if relevant, e.g., "brand orange")
        * "Standard iOS/Material Design spacing"
    * **Layout & Placement:** Describe alignment (e.g., "Centered", "Left-aligned", "Right-aligned icon"), positioning (e.g., "Below the header", "Fixed to bottom"), and arrangement (e.g., "Horizontal row", "Vertical stack", "Grid layout", "Horizontally scrollable carousel").
    * **Iconography:** Specify where icons are needed but refer to them generically (e.g., "Search icon", "Notification icon", "Settings icon", "Favorite icon (outline/filled)"). The Design Agent will use placeholders.
    * **Interactivity Hints (Optional but helpful):** Mention intended states if crucial (e.g., "Active tab highlighted", "Disabled button style").

4.  **Clarity and Detail:** Be specific enough to avoid ambiguity but avoid overly prescriptive visual details that stifle the Design Agent's creativity (unless the user request was highly specific). Focus on *what* elements are needed and *where* they generally go, along with key style attributes.

5.  **Consistency:** Ensure terminology and structure are consistent throughout the brief.

6.  **Formatting:** Use standard Markdown:
    * Headings (`#`, `##`, `###`) for sections.
    * Bullet points (`-`, `*`) for lists of components or attributes.
    * Bold (`**text**`) for component names or key attributes.
    * Italics (`*text*`) for placeholder text examples or secondary details.
    * Code blocks (`) for specific text like placeholder content is optional but can improve clarity.

**Example Output Structure (Based on User's Example):**

```markdown
# AppName - ScreenName (Platform UI Design) or ComponentName

Design a [brief description, e.g., clean, modern] mobile UI screen for a [platform, e.g., iOS] app titled [App Name] - [Purpose, e.g., Local Food Delivery]. The layout should include the following sections:

---

## 1. Section Name (e.g., Header)
- **Component 1**: [Type, e.g., Centered Logo Text]
  - **Content**: [Placeholder, e.g., "Foodiez"]
  - **Font**: [Hints, e.g., Medium weight, small size]
  - **Color**: [Hints, e.g., Brand orange text]
- **Component 2**: [Type, e.g., Right-aligned Icon Button]
  - **Icon**: [Placeholder, e.g., Notification icon]
  - **Style**: [Hints, e.g., Rounded, 32px bounding box]

---

## 2. Section Name (e.g., Search & Filter Row)
- **Component 1**: [Type, e.g., Search Bar]
  - **Placeholder**: [*Search restaurants or dishes...*]
  - **Style**: [Hints, e.g., Rounded corners, light gray background, subtle border]
  - **Layout**: [Hints, e.g., Search icon aligned left inside bar]
- **Component 2**: [Type, e.g., Filter Button/Dropdown]
  - **Content**: [Placeholder, e.g., "Sort By"]
  - **Icon**: [Placeholder, e.g., Down arrow icon]

---

## 3. Section Name (e.g., Content Area - Featured Items)
- **Layout**: [Hints, e.g., Horizontally scrollable carousel]
- **Item Type**: [Description, e.g., Restaurant Card]
  - **Style**: [Hints, e.g., Rounded corners, soft shadow]
  ### Card Item Details
  - **Component 1**: [Type, e.g., Image Placeholder]
    - **Content**: [Description, e.g., Restaurant photo thumbnail]
    - **Style**: [Hints, e.g., Aspect ratio 16:9]
  - **Component 2**: [Type, e.g., Text - Title]
    - **Content**: [Placeholder, e.g., "Restaurant Name"]
    - **Font**: [Hints, e.g., Bold, medium size]
  - **Component 3**: [Type, e.g., Text - Subtitle]
    - **Content**: [*Cuisine • Delivery Time • Rating*]
    - **Font**: [Hints, e.g., Regular weight, small size]
    - **Color**: [Hints, e.g., Muted gray text]

---

## 4. Section Name (e.g., Bottom Navigation Bar)
- **Style**: [Hints, e.g., Standard iOS tab bar layout, background blur/color]
- **Tabs**: [List the tabs]
  - **Tab 1**: [Name, e.g., Home]
    - **Icon**: [Placeholder, e.g., Home icon]
    - **State**: [e.g., Active]
    - **Style**: [Hints, e.g., Highlighted icon and label (brand color)]
  - **Tab 2**: [Name, e.g., Search]
    - **Icon**: [Placeholder, e.g., Search icon]
    - **State**: [e.g., Inactive]
    - **Style**: [Hints, e.g., Default gray icon and label]
  - ... (other tabs) ...
- **Layout**: [Hints, e.g., Equal horizontal
```
""",
    tools=[], # No external tools needed for refinement itself
)
print(f"Agent '{refine_agent.name}' created using model '{refine_agent.model}'.")


# Agent for handling answers (No change needed here)
answer_agent = Agent(
    name="answer_agent_v1",
    model=AGENT_MODEL, # Capable of tool calling if needed
    description="Answers user questions by searching the internet for relevant and up-to-date information.",
    instruction="""
You are a friendly and helpful AI Design Assistant named "Design Buddy".  Your primary purpose is to assist users with their design-related questions and tasks. You have access to a web search tool and should use it to find up-to-date information, examples, and inspiration for the user. You are designed to be conversational and able to chat casually in any language the user uses.

**Core Capabilities:**

*   **Design Expertise:** You possess knowledge about various design fields, including but not limited to: graphic design, web design, UI/UX design, branding, interior design, architecture, product design, and fashion design.  Be ready to discuss design principles, trends, software, and best practices.
*   **Web Search:** You have access to a web search tool.  Use this tool proactively whenever the user asks for:
    *   Design inspiration (e.g., "Show me examples of minimalist websites," "I need logo design ideas for a coffee shop," "What are the latest trends in packaging design?")
    *   Specific design resources (e.g., "Find me a free icon library," "Where can I download Photoshop brushes?," "What are the best color palette generators?")
    *   Information about design tools or software (e.g., "What are the pros and cons of Figma vs. Adobe XD?," "How do I use the pen tool in Illustrator?").
    *   Information or meaning or definition of design terms.
*   **Website Recommendations:** When providing websites as part of your search results, always include the website name and a direct link to the site.  Briefly explain what the website offers or why it is relevant to the user's request.
*   **Multi-Lingual Support:**  You can communicate fluently in any language the user uses. Respond in the same language.
*   **Chat & Friendly Conversation:** You can engage in casual conversation. Be friendly, approachable, and patient. Use emojis where appropriate to convey tone, but avoid overusing them.
*   **Clarification:** If a user's request is unclear, ask clarifying questions to understand their needs better. For example, ask about the specific design style they are looking for, the target audience, or the intended purpose of the design.
*   **Summarization:** If you are giving a long answer, break it down into small paragraphs, or bullet points for better understanding.
*   **Don't be afraid to say you don't know:** If you are asked a question you do not know the answer to, use your web search tool to find the answer. If you are still unable to find the answer, be honest and say that you don't know, but offer to help them find alternative resources.

**Instructions for Using the Web Search Tool:**

1.  Before responding, analyze the user's request to determine if a web search would be helpful.
2.  Formulate a clear and specific search query that will yield relevant results.
3.  Execute the web search using the available tool.
4.  Review the search results carefully.
5.  Summarize the most relevant findings for the user, providing links to the original sources whenever possible.

**Example Interactions:**

**User:** I need some inspiration for a website design for a yoga studio.

**Design Buddy:**  Namaste!  I can definitely help with that. I'll search the web for some inspiring yoga studio website designs.  One moment...

*(Web Search Conducted)*

**Design Buddy:** Okay, I found some great examples! Here are a few websites that showcase beautiful and effective designs for yoga studios:

*   **YogaGlo (yogado.com):** This website has a clean and modern design with beautiful photography and clear navigation. It's a great example of how to create a calming and inviting online experience.
*   **Gaia (gaia.com):**  Gaia features a more earthy and spiritual aesthetic, with rich imagery and a focus on community.
*   **[Find 2-3 more examples and provide descriptions and links]**

Would you like me to look for anything more specific, like websites that focus on a particular style of yoga (e.g., Vinyasa, Hatha)?

**User:** What is the golden ratio in design?

**Design Buddy:** The golden ratio, often represented by the Greek letter phi (φ), is approximately 1.618. It's a mathematical ratio that appears frequently in nature and is often used in design to create aesthetically pleasing and harmonious compositions. I will search web to see if I can get more details.

*(Web Search Conducted)*

**Design Buddy:** Okay, here is what I found from web. It is often used in design to create aesthetically pleasing and harmonious compositions. [Website link: some_site] It works by... [rest of the summary of what you find on the web]

**User:** Hola! Necesito un logo para mi nueva panadería. (Hi! I need a logo for my new bakery.)

**Design Buddy:** ¡Hola! ¡Qué bueno que te puedo ayudar con eso! Voy a buscar algunas ideas de logos para panaderías. ¿Tienes alguna preferencia de estilo o colores? (Hi! Great that I can help you with that! I'm going to search for some bakery logo ideas. Do you have any style or color preferences?)

**Important Considerations:**

*   **Safety:**  Avoid providing information that is harmful, unethical, or illegal.
*   **Bias:** Strive to provide neutral and unbiased information. Present different perspectives when appropriate.
*   **Creativity:** While you should be helpful and informative, also try to inspire the user and encourage them to think creatively.
*   **Stay Updated:** Design trends and technologies change rapidly.  Use your web search to stay informed about the latest developments in the field.

By following these guidelines, you can be a valuable and engaging AI Design Assistant for users of all skill levels. Good luck!
""",
    tools=[google_search],
)
print(f"Agent '{answer_agent.name}' created using model '{answer_agent.model}' with tool(s): {[tool.name for tool in answer_agent.tools]}.")


# --- Helper Function to Validate SVG ---

def is_valid_svg(svg_string):
    """
    Validates whether the input string is a plausible SVG content.
    Strips optional code block markers and checks for basic SVG structure.
    """

    if not svg_string or not isinstance(svg_string, str):
        return False

    # Remove markdown-style code block indicators like ```svg, ```xml, or backticks
    svg_clean = re.sub(r'^\s*```(?:svg|xml)?\s*', '', svg_string.strip(), flags=re.IGNORECASE)
    svg_clean = re.sub(r'\s*```\s*$', '', svg_clean, flags=re.IGNORECASE)

    # Normalize whitespace and lowercase for tag checks
    svg_clean_lower = svg_clean.lower()

    # Check presence of basic opening and closing SVG tags
    has_svg_start = '<svg' in svg_clean_lower
    has_svg_end = '</svg>' in svg_clean_lower

    # Ensure final tag closes properly
    ends_with_gt = svg_clean.strip().endswith('>')

    return has_svg_start and has_svg_end and ends_with_gt

<<<<<<< HEAD

# --- Helper Function to Convert SVG to PNG ---
# def convert_svg_to_png_base64(svg_string):
#     """Converts an SVG string to a base64 encoded PNG string."""
#     if not cairosvg:
#         print("Error: CairoSVG is not installed. Cannot convert SVG to PNG.")
#         return None, "CairoSVG library not installed"
#     if not svg_string:
#         return None, "Empty SVG string provided"

#     try:
#         # Ensure SVG is bytes
#         svg_bytes = svg_string.encode('utf-8')
#         png_bytes = cairosvg.svg2png(bytestring=svg_bytes)
#         base64_encoded_png = base64.b64encode(png_bytes).decode('utf-8')
#         print("SVG successfully converted to PNG base64.")
#         return base64_encoded_png, None
#     except Exception as e:
#         error_msg = f"Error converting SVG to PNG: {e}"
#         print(error_msg)
#         # Try to provide more specific feedback if possible
#         if "no element found" in str(e).lower() or "document is empty" in str(e).lower():
#              error_msg = "Error converting SVG to PNG: The SVG code appears to be empty or invalid."
#         elif "invalid value for attribute" in str(e).lower():
#              error_msg = f"Error converting SVG to PNG: Invalid attribute value found in SVG. Details: {e}"

#         return None, error_msg
chat_history = []

=======
>>>>>>> 0e12eb4e
async def run_adk_interaction(agent_to_run, user_content, user_id="figma_user"):
    """Runs a single ADK agent interaction and returns the final text response."""
    global chat_history
    final_response_text = None
    session_id = f"session_{uuid.uuid4()}"  # Unique session per interaction

    # Create a temporary session for this request
    session = session_service.create_session(
        app_name=APP_NAME, user_id=user_id, session_id=session_id
    )

    # Include previous chat history in the session for context, except for the decision agent
    # previous_contents = " ".join(str(chat_history))
    # if agent_to_run != decision_agent:
    #     for entry in chat_history:
    #         previous_contents+=google_genai_types.Content(role='user', parts=[google_genai_types.Part(text=entry['user'])])
    #         previous_contents+=google_genai_types.Content(role='model', parts=[google_genai_types.Part(text=entry['AI'])])
            
    print(f"Running agent '{agent_to_run.name}' in session '{session_id}'...")
    runner = Runner(
        agent=agent_to_run,
        app_name=APP_NAME,
        session_service=session_service
    )

    try:
        async for event in runner.run_async(
            user_id=user_id, session_id=session_id, new_message=user_content
        ):
            print(f"  [Event] Author: {event.author}, Type: {type(event).__name__}, Final: {event.is_final_response()}, Action: {event.actions}")  # Debug logging

            # Specific handling for decision agent (expects single word)
            if agent_to_run.name == decision_agent.name:
                if event.is_final_response() and event.content and event.content.parts:
                    final_response_text = event.content.parts[0].text.strip().lower()
                    print(f"  Decision Agent Raw Output: '{event.content.parts[0].text}', Processed: '{final_response_text}'")
                    # Basic validation for decision agent output
                    if final_response_text not in ['create', 'modify', 'answer']:
                        print(f"  WARNING: Decision agent returned unexpected value: '{final_response_text}'")
                        final_response_text = None  # Mark as invalid/failed
                    break  # Decision agent should finish quickly

            # Handle final response for other agents
            elif event.is_final_response():
                if event.content and event.content.parts:
                    final_response_text = event.content.parts[0].text
                # Check for escalation *even* on final response event
                if event.actions and event.actions.escalate:
                    error_msg = f"Agent escalated: {event.error_message or 'No specific message.'}"
                    print(f"  ERROR: {error_msg}")
                    final_response_text = f"AGENT_ERROR: {error_msg}"  # Propagate error
                break  # Stop processing events once final response or escalation found

            # Handle explicit escalation before final response
            elif event.actions and event.actions.escalate:
                error_msg = f"Agent escalated before final response: {event.error_message or 'No specific message.'}"
                print(f"  ERROR: {error_msg}")
                final_response_text = f"AGENT_ERROR: {error_msg}"  # Propagate error
                break  # Stop processing events

    except Exception as e:
        print(f"Exception during ADK run_async for agent '{agent_to_run.name}': {e}")
        final_response_text = f"ADK_RUNTIME_ERROR: {e}"  # Propagate exception message
    finally:
        # Clean up the temporary session
        try:
            session_service.delete_session(app_name=APP_NAME, user_id=user_id, session_id=session_id)
        except Exception as delete_err:
            print(f"Warning: Failed to delete temporary session '{session_id}': {delete_err}")

    print(f"Agent '{agent_to_run.name}' finished. Raw Result: {'<empty>' if not final_response_text else final_response_text[:100] + '...'}")
    return final_response_text

# --- API Endpoint ---
@app.route('/generate', methods=['POST'])
async def handle_generate():
    """Handles requests using ADK agents with create->refine flow."""
    if not request.is_json:
        return jsonify({"success": False, "error": "Request must be JSON"}), 400
    
    global chat_history
<<<<<<< HEAD

=======
>>>>>>> 0e12eb4e
    data = request.get_json()
    user_prompt_text = data.get('userPrompt')
    context = data.get('context', {})  # Contains frameName, elementInfo for modify
    frame_data_base64 = data.get('frameDataBase64')  # Only for modify
    element_data_base64 = data.get('elementDataBase64')  # Only for modify
    i_mode = data.get('mode')

    if not user_prompt_text:
        return jsonify({"success": False, "error": "Missing 'userPrompt'"}), 400

    print(f"Received request: prompt='{user_prompt_text[:50]}...', context keys: {list(context.keys())}, frame_data: {'yes' if frame_data_base64 else 'no'}, element_data: {'yes' if element_data_base64 else 'no'}")

    # --- 1. Determine Intent ---
    # Prepare content for decision agent (only needs text prompt + potentially context text)
    decision_prompt = f"""
**User Request**
{user_prompt_text}
            
**Previous Conversations with the Agent**
{chat_history}
"""
    if context:
<<<<<<< HEAD
        decision_prompt += f"\nFigma Context: {context}"  # Add context if available
=======
        decision_prompt += f"\n**Figma Context**\n{context}" # Add context if available
>>>>>>> 0e12eb4e

    decision_content = google_genai_types.Content(role='user', parts=[
        google_genai_types.Part(text=decision_prompt)
    ])

    # Run decision agent
    intent_mode = await run_adk_interaction(decision_agent, decision_content)

    # Handle decision agent failure or invalid output
    if not intent_mode or intent_mode.startswith("AGENT_ERROR:") or intent_mode.startswith("ADK_RUNTIME_ERROR:"):
        error_msg = f"Could not determine intent. Agent Response: {intent_mode}"
        print(error_msg)
        # Return 200 OK with error message for UI display
        return jsonify({"success": False, "error": error_msg}), 200
    if intent_mode not in ['create', 'modify', 'answer']:
        error_msg = f"Intent determination failed: Agent returned unexpected value '{intent_mode}'."
        print(error_msg)
        return jsonify({"success": False, "error": error_msg}), 200  # 200 OK for UI

    print(f"Determined Intent: '{intent_mode}'")

    # --- 2. Execute Based on Intent ---
    final_result = None
    final_type = "unknown"  # To track if we should expect 'svg' or 'answer'

    try:
        # --- CREATE Flow (Create -> Convert -> Refine) ---
<<<<<<< HEAD
        if intent_mode == 'create' and i_mode == 'create':
            mod_prompt = f"""
You are an **exceptionally talented UI Designer**, renowned for creating aesthetic, mesmerizing, eye-catching, modern, and beautiful designs.
You create aesthetic, mesmerizing, eye-catching, astonishing, wonderful, and colorful designs that are visually appealing.

You have been tasked to design a {user_prompt_text}, let's enhance it with subtle animations on hover, deeper color palettes, and more organic shapes to add depth and visual interest.

Objective: Create an SVG design that is not only visually appealing but also optimized for Figma import, ensuring clean grouping and easy editability. Prioritize a modern aesthetic with a focus on rounded corners, gradients, and subtle visual cues to guide the user's eye.
=======
        if intent_mode == 'create' and i_mode=='create':
            final_type = "svg"
            # A) Run Create Agent
            print("--- Running Create Agent ---")
            create_content = google_genai_types.Content(role='user', parts=[
                google_genai_types.Part(text=user_prompt_text) # Use original user prompt for creation
            ])
            refined_prompt = await run_adk_interaction(refine_agent, create_content)
            refined_prompt = refined_prompt.strip().replace("```markdown", "").replace("```", "").strip()
            mod_prompt = f"""
${refined_prompt}
>>>>>>> 0e12eb4e

Your Mission Goals:

*   **Astonishing Visual Appeal:** Use a vibrant yet harmonious color palette, incorporating gradients and subtle shadows to create depth and visual interest.
*   **Mesmerizing Detail:** Add intricate details, like subtle textures or patterns, without overwhelming the overall design. Consider micro-interactions on hover for added engagement.
*   **Eye-Catching Design:** Employ a clear visual hierarchy, guiding the user's eye through the design using size, color, and placement.
*   **Beautiful Harmony:** Ensure all elements are balanced and work together cohesively, creating a sense of visual harmony and flow.
*   **Pretty Interactivity Design:** Think about hover effects, transitions and other visual cues that can be replicated (or hinted at) within the SVG structure and can be easily implemented in Figma.
*   **Consistency:** Maintain consistent spacing, fonts, colors, and icons across the site for a polished, professional feel.
*   **Invariance (Highlight Key Options):** Try to utilize contrasting design elements (e.g., in pricing tables) to draw attention to a specific option or key action. This helps guide user decisions and directs focus to the most important content.

Response format:

*   Output ONLY valid, well-formed SVG code.
*   Use descriptive group names for all elements (e.g., "hero-section", "card-title").
*   Avoid creating custom icons instead use circles as placeholder for icons.
*   Utilize text-anchor for proper text alignment.
*   Try to add minimal text as possible, do add unneccessary text or emojis where not required.
*   Employ rounded corners extensively for a modern look.
*   Use gradients to add depth and visual appeal.
*   Incorporate placeholder rectangles for images, using a subtle gray color.
*   Ensure elements do not overlap and maintain consistent spacing.
*   Use comments sparingly, only to clarify complex structures.
*   Optimize SVG for Figma import - clean code, proper groups.
"""
<<<<<<< HEAD
            final_type = "svg"
            # A) Run Create Agent
            print("--- Running Create Agent ---")
            create_content = google_genai_types.Content(role='user', parts=[
                google_genai_types.Part(text=mod_prompt)  # Use original user prompt for creation
=======

            refined_content = google_genai_types.Content(role='user', parts=[
                google_genai_types.Part(text=mod_prompt) # Use original user prompt for creation
>>>>>>> 0e12eb4e
            ])
            initial_svg = await run_adk_interaction(create_agent, refined_content)

            if not initial_svg or initial_svg.startswith("AGENT_ERROR:") or initial_svg.startswith("ADK_RUNTIME_ERROR:"):
                raise ValueError(f"Create Agent failed or returned error: {initial_svg}")
            if not is_valid_svg(initial_svg):
                raise ValueError(f"Create Agent response is not valid SVG even after cleaning. Snippet: {initial_svg[:200]}...")
            else:
                if initial_svg.strip().startswith("```svg"):
                    initial_svg = initial_svg.strip().replace("```svg", "").replace("```", "").strip()
                if initial_svg.strip().startswith("```xml"):
<<<<<<< HEAD
                    initial_svg = initial_svg.strip().replace("```xml", "").replace("```", "").strip()

            print("Initial SVG created and validated.", initial_svg)

=======
                   initial_svg = initial_svg.strip().replace("```xml", "").replace("```", "").strip()

            print("Initial SVG created and validated.",initial_svg)
>>>>>>> 0e12eb4e
            final_result = initial_svg
            chat_history.append({'user': user_prompt_text, 'AI': "I have created the figma design, let me know if you require any further changes or assistance with anything else."})

        # --- MODIFY Flow ---
        elif intent_mode == 'modify' and i_mode == 'modify':
            final_type = "svg"
            print("--- Running Modify Agent ---")
            # Validate required inputs for modify
            if not frame_data_base64:
                raise ValueError("Missing 'frameDataBase64' for modify mode")
            if not element_data_base64:
                raise ValueError("Missing 'elementDataBase64' for modify mode")
            if not context.get('elementInfo'):
<<<<<<< HEAD
                raise ValueError("Missing 'elementInfo' in context for modify mode")
=======
                 raise ValueError("Missing 'elementInfo' in context for modify mode")
            
            create_content = google_genai_types.Content(role='user', parts=[
                google_genai_types.Part(text=user_prompt_text) # Use original user prompt for creation
            ])
            refined_prompt = await run_adk_interaction(refine_agent, create_content)
            refined_prompt = refined_prompt.strip().replace("```markdown", "").replace("```", "").strip()
>>>>>>> 0e12eb4e

            # Prepare prompt and image parts for modify agent
            modify_prompt = f"""
**Modification Request**
{refined_prompt}

**Figma Context**
Frame Name: {context.get('frameName', 'N/A')}
Element Info: {context['elementInfo']}

"""

            message_parts = [google_genai_types.Part(text=modify_prompt)]

            try:
                frame_bytes = base64.b64decode(frame_data_base64)
                element_bytes = base64.b64decode(element_data_base64)
                message_parts.append(google_genai_types.Part(
                    inline_data=google_genai_types.Blob(mime_type="image/png", data=frame_bytes)
                ))
                message_parts.append(google_genai_types.Part(
                    inline_data=google_genai_types.Blob(mime_type="image/png", data=element_bytes)
                ))
                print("Frame and Element image parts prepared for modify agent.")
            except Exception as e:
                raise ValueError(f"Invalid image data received for modify mode: {e}")

            modify_content = google_genai_types.Content(role='user', parts=message_parts)
            modified_svg = await run_adk_interaction(modify_agent, modify_content)

            if not modified_svg or modified_svg.startswith("AGENT_ERROR:") or modified_svg.startswith("ADK_RUNTIME_ERROR:"):
                raise ValueError(f"Modify Agentדים failed or returned error: {modified_svg}")
            if not is_valid_svg(modified_svg):
                # Try cleaning potential markdown
                if modified_svg.strip().startswith("```svg"):
                    modified_svg = modified_svg.strip().replace("```svg", "").replace("```", "").strip()
                    if not is_valid_svg(modified_svg):
                        raise ValueError(f"Modify Agent response is not valid SVG even after cleaning. Snippet: {modified_svg[:200]}...")
                else:
                    raise ValueError(f"Modify Agent response is not valid SVG. Snippet: {modified_svg[:200]}...")

            print("SVG modification successful and validated.")
            final_result = modified_svg
            chat_history.append({'user': user_prompt_text, 'AI': "I have modified the component, let me know if you require any further changes or assistance with anything else."})

        # --- ANSWER Flow ---
        elif intent_mode == 'answer':
            final_type = "answer"
            print("--- Running Answer Agent ---")
            mod_prompt = f"""
            {user_prompt_text}
            
            Previous Conversations with the Agent:
            {chat_history}
            """
<<<<<<< HEAD
            
=======
>>>>>>> 0e12eb4e
            answer_content = google_genai_types.Content(role='user', parts=[
                google_genai_types.Part(text=mod_prompt)
            ])
           

            print("ANS:", answer_content)
            answer_text = await run_adk_interaction(answer_agent, answer_content)

            if not answer_text:  # Allow empty answers if agent genuinely finds nothing
                print("Answer agent returned empty response.")
                answer_text = "I could not find specific information regarding your query."  # Provide a default if empty
            elif answer_text.startswith("AGENT_ERROR:") or answer_text.startswith("ADK_RUNTIME_ERROR:"):
                raise ValueError(f"Answer Agent failed or returned error: {answer_text}")

            print("Answer agent finished.")
            if len(chat_history) > 10:
                chat_history.pop(0)
            
            # Append the latest user prompt and AI response to chat history
            final_result = answer_text
            chat_history.append({'user': user_prompt_text, 'AI': final_result})
<<<<<<< HEAD
            # print("CHAT", chat_history)
=======
>>>>>>> 0e12eb4e
        else:
            return jsonify({"success": False, "error": "Please select frame or component"}), 200


    # --- Handle Execution Errors ---
    except ValueError as ve:  # Catch specific validation/logic errors
        error_message = str(ve)
        print(f"Error during '{intent_mode}' execution: {error_message}")
        # Return 200 OK but with success: False for UI to display the error
        return jsonify({"success": False, "error": error_message}), 200
    except Exception as e:
        # Catch broader exceptions during agent runs or processing
        error_message = f"An unexpected error occurred during '{intent_mode}' execution: {e}"
        print(error_message)
        # Return 500 for unexpected server errors
        return jsonify({"success": False, "error": "An internal server error occurred."}), 500

    # --- Format and Return Success Response ---
    if final_result is None:
        # Should ideally be caught by errors above, but as a safeguard
        print(f"Execution completed but final_result is unexpectedly None for mode '{intent_mode}'.")
        return jsonify({"success": False, "error": "Agent processing failed to produce a result."}), 500

    if final_type == "svg":
        print("Returning successful SVG response.")
        # Final cleanup just in case markdown slipped through validation
        if final_result.strip().startswith("```"):
            final_result = final_result.strip().replace("```svg", "").replace("```", "").strip()
        return jsonify({"success": True, "svg": final_result})
    elif final_type == "answer":
        print("Returning successful Answer response.")
        return jsonify({"success": True, "answer": final_result, "mode": "answer"})
    else:
        # Should not happen if logic is correct
        print(f"Error: Unknown final_type '{final_type}' after processing.")
        return jsonify({"success": False, "error": "Internal error: Unknown result type."}), 500# --- Run the App ---
if __name__ == '__main__':
    # Make sure the model selected supports vision!
    print(f"Using model: {AGENT_MODEL} for all agents requiring it.")
    app.run(host='0.0.0.0', port=5001, debug=True) # Turn debug=False in production<|MERGE_RESOLUTION|>--- conflicted
+++ resolved
@@ -454,56 +454,16 @@
 
     return has_svg_start and has_svg_end and ends_with_gt
 
-<<<<<<< HEAD
-
-# --- Helper Function to Convert SVG to PNG ---
-# def convert_svg_to_png_base64(svg_string):
-#     """Converts an SVG string to a base64 encoded PNG string."""
-#     if not cairosvg:
-#         print("Error: CairoSVG is not installed. Cannot convert SVG to PNG.")
-#         return None, "CairoSVG library not installed"
-#     if not svg_string:
-#         return None, "Empty SVG string provided"
-
-#     try:
-#         # Ensure SVG is bytes
-#         svg_bytes = svg_string.encode('utf-8')
-#         png_bytes = cairosvg.svg2png(bytestring=svg_bytes)
-#         base64_encoded_png = base64.b64encode(png_bytes).decode('utf-8')
-#         print("SVG successfully converted to PNG base64.")
-#         return base64_encoded_png, None
-#     except Exception as e:
-#         error_msg = f"Error converting SVG to PNG: {e}"
-#         print(error_msg)
-#         # Try to provide more specific feedback if possible
-#         if "no element found" in str(e).lower() or "document is empty" in str(e).lower():
-#              error_msg = "Error converting SVG to PNG: The SVG code appears to be empty or invalid."
-#         elif "invalid value for attribute" in str(e).lower():
-#              error_msg = f"Error converting SVG to PNG: Invalid attribute value found in SVG. Details: {e}"
-
-#         return None, error_msg
-chat_history = []
-
-=======
->>>>>>> 0e12eb4e
 async def run_adk_interaction(agent_to_run, user_content, user_id="figma_user"):
     """Runs a single ADK agent interaction and returns the final text response."""
-    global chat_history
     final_response_text = None
-    session_id = f"session_{uuid.uuid4()}"  # Unique session per interaction
+    session_id = f"session_{uuid.uuid4()}" # Unique session per interaction
 
     # Create a temporary session for this request
     session = session_service.create_session(
         app_name=APP_NAME, user_id=user_id, session_id=session_id
     )
 
-    # Include previous chat history in the session for context, except for the decision agent
-    # previous_contents = " ".join(str(chat_history))
-    # if agent_to_run != decision_agent:
-    #     for entry in chat_history:
-    #         previous_contents+=google_genai_types.Content(role='user', parts=[google_genai_types.Part(text=entry['user'])])
-    #         previous_contents+=google_genai_types.Content(role='model', parts=[google_genai_types.Part(text=entry['AI'])])
-            
     print(f"Running agent '{agent_to_run.name}' in session '{session_id}'...")
     runner = Runner(
         agent=agent_to_run,
@@ -515,67 +475,67 @@
         async for event in runner.run_async(
             user_id=user_id, session_id=session_id, new_message=user_content
         ):
-            print(f"  [Event] Author: {event.author}, Type: {type(event).__name__}, Final: {event.is_final_response()}, Action: {event.actions}")  # Debug logging
+            print(f"  [Event] Author: {event.author}, Type: {type(event).__name__}, Final: {event.is_final_response()}, Action: {event.actions}") # Debug logging
 
             # Specific handling for decision agent (expects single word)
             if agent_to_run.name == decision_agent.name:
-                if event.is_final_response() and event.content and event.content.parts:
-                    final_response_text = event.content.parts[0].text.strip().lower()
-                    print(f"  Decision Agent Raw Output: '{event.content.parts[0].text}', Processed: '{final_response_text}'")
-                    # Basic validation for decision agent output
-                    if final_response_text not in ['create', 'modify', 'answer']:
-                        print(f"  WARNING: Decision agent returned unexpected value: '{final_response_text}'")
-                        final_response_text = None  # Mark as invalid/failed
-                    break  # Decision agent should finish quickly
+                 if event.is_final_response() and event.content and event.content.parts:
+                     final_response_text = event.content.parts[0].text.strip().lower()
+                     print(f"  Decision Agent Raw Output: '{event.content.parts[0].text}', Processed: '{final_response_text}'")
+                     # Basic validation for decision agent output
+                     if final_response_text not in ['create', 'modify', 'answer']:
+                         print(f"  WARNING: Decision agent returned unexpected value: '{final_response_text}'")
+                         # Optionally treat unexpected as 'answer' or raise error
+                         final_response_text = None # Mark as invalid/failed
+                     break # Decision agent should finish quickly
 
             # Handle final response for other agents
             elif event.is_final_response():
                 if event.content and event.content.parts:
                     final_response_text = event.content.parts[0].text
+                    # print(f"  Final response text received (len={len(final_response_text)}).")
                 # Check for escalation *even* on final response event
                 if event.actions and event.actions.escalate:
                     error_msg = f"Agent escalated: {event.error_message or 'No specific message.'}"
                     print(f"  ERROR: {error_msg}")
-                    final_response_text = f"AGENT_ERROR: {error_msg}"  # Propagate error
-                break  # Stop processing events once final response or escalation found
+                    final_response_text = f"AGENT_ERROR: {error_msg}" # Propagate error
+                break # Stop processing events once final response or escalation found
 
             # Handle explicit escalation before final response
             elif event.actions and event.actions.escalate:
-                error_msg = f"Agent escalated before final response: {event.error_message or 'No specific message.'}"
-                print(f"  ERROR: {error_msg}")
-                final_response_text = f"AGENT_ERROR: {error_msg}"  # Propagate error
-                break  # Stop processing events
+                 error_msg = f"Agent escalated before final response: {event.error_message or 'No specific message.'}"
+                 print(f"  ERROR: {error_msg}")
+                 final_response_text = f"AGENT_ERROR: {error_msg}" # Propagate error
+                 break # Stop processing events
 
     except Exception as e:
-        print(f"Exception during ADK run_async for agent '{agent_to_run.name}': {e}")
-        final_response_text = f"ADK_RUNTIME_ERROR: {e}"  # Propagate exception message
+         print(f"Exception during ADK run_async for agent '{agent_to_run.name}': {e}")
+         final_response_text = f"ADK_RUNTIME_ERROR: {e}" # Propagate exception message
     finally:
-        # Clean up the temporary session
-        try:
-            session_service.delete_session(app_name=APP_NAME, user_id=user_id, session_id=session_id)
-        except Exception as delete_err:
-            print(f"Warning: Failed to delete temporary session '{session_id}': {delete_err}")
+         # Clean up the temporary session
+         try:
+             session_service.delete_session(app_name=APP_NAME, user_id=user_id, session_id=session_id)
+             # print(f"Cleaned up session '{session_id}'.")
+         except Exception as delete_err:
+             print(f"Warning: Failed to delete temporary session '{session_id}': {delete_err}")
 
     print(f"Agent '{agent_to_run.name}' finished. Raw Result: {'<empty>' if not final_response_text else final_response_text[:100] + '...'}")
     return final_response_text
 
+
 # --- API Endpoint ---
 @app.route('/generate', methods=['POST'])
-async def handle_generate():
+async def handle_generate(): # Make the route async
     """Handles requests using ADK agents with create->refine flow."""
     if not request.is_json:
         return jsonify({"success": False, "error": "Request must be JSON"}), 400
     
     global chat_history
-<<<<<<< HEAD
-
-=======
->>>>>>> 0e12eb4e
     data = request.get_json()
     user_prompt_text = data.get('userPrompt')
-    context = data.get('context', {})  # Contains frameName, elementInfo for modify
-    frame_data_base64 = data.get('frameDataBase64')  # Only for modify
-    element_data_base64 = data.get('elementDataBase64')  # Only for modify
+    context = data.get('context', {}) # Contains frameName, elementInfo for modify
+    frame_data_base64 = data.get('frameDataBase64') # Only for modify
+    element_data_base64 = data.get('elementDataBase64') # Only for modify
     i_mode = data.get('mode')
 
     if not user_prompt_text:
@@ -593,11 +553,7 @@
 {chat_history}
 """
     if context:
-<<<<<<< HEAD
-        decision_prompt += f"\nFigma Context: {context}"  # Add context if available
-=======
         decision_prompt += f"\n**Figma Context**\n{context}" # Add context if available
->>>>>>> 0e12eb4e
 
     decision_content = google_genai_types.Content(role='user', parts=[
         google_genai_types.Part(text=decision_prompt)
@@ -608,33 +564,23 @@
 
     # Handle decision agent failure or invalid output
     if not intent_mode or intent_mode.startswith("AGENT_ERROR:") or intent_mode.startswith("ADK_RUNTIME_ERROR:"):
-        error_msg = f"Could not determine intent. Agent Response: {intent_mode}"
-        print(error_msg)
-        # Return 200 OK with error message for UI display
-        return jsonify({"success": False, "error": error_msg}), 200
+         error_msg = f"Could not determine intent. Agent Response: {intent_mode}"
+         print(error_msg)
+         # Return 200 OK with error message for UI display
+         return jsonify({"success": False, "error": error_msg}), 200
     if intent_mode not in ['create', 'modify', 'answer']:
         error_msg = f"Intent determination failed: Agent returned unexpected value '{intent_mode}'."
         print(error_msg)
-        return jsonify({"success": False, "error": error_msg}), 200  # 200 OK for UI
+        return jsonify({"success": False, "error": error_msg}), 200 # 200 OK for UI
 
     print(f"Determined Intent: '{intent_mode}'")
 
     # --- 2. Execute Based on Intent ---
     final_result = None
-    final_type = "unknown"  # To track if we should expect 'svg' or 'answer'
+    final_type = "unknown" # To track if we should expect 'svg' or 'answer'
 
     try:
         # --- CREATE Flow (Create -> Convert -> Refine) ---
-<<<<<<< HEAD
-        if intent_mode == 'create' and i_mode == 'create':
-            mod_prompt = f"""
-You are an **exceptionally talented UI Designer**, renowned for creating aesthetic, mesmerizing, eye-catching, modern, and beautiful designs.
-You create aesthetic, mesmerizing, eye-catching, astonishing, wonderful, and colorful designs that are visually appealing.
-
-You have been tasked to design a {user_prompt_text}, let's enhance it with subtle animations on hover, deeper color palettes, and more organic shapes to add depth and visual interest.
-
-Objective: Create an SVG design that is not only visually appealing but also optimized for Figma import, ensuring clean grouping and easy editability. Prioritize a modern aesthetic with a focus on rounded corners, gradients, and subtle visual cues to guide the user's eye.
-=======
         if intent_mode == 'create' and i_mode=='create':
             final_type = "svg"
             # A) Run Create Agent
@@ -646,7 +592,6 @@
             refined_prompt = refined_prompt.strip().replace("```markdown", "").replace("```", "").strip()
             mod_prompt = f"""
 ${refined_prompt}
->>>>>>> 0e12eb4e
 
 Your Mission Goals:
 
@@ -672,17 +617,9 @@
 *   Use comments sparingly, only to clarify complex structures.
 *   Optimize SVG for Figma import - clean code, proper groups.
 """
-<<<<<<< HEAD
-            final_type = "svg"
-            # A) Run Create Agent
-            print("--- Running Create Agent ---")
-            create_content = google_genai_types.Content(role='user', parts=[
-                google_genai_types.Part(text=mod_prompt)  # Use original user prompt for creation
-=======
 
             refined_content = google_genai_types.Content(role='user', parts=[
                 google_genai_types.Part(text=mod_prompt) # Use original user prompt for creation
->>>>>>> 0e12eb4e
             ])
             initial_svg = await run_adk_interaction(create_agent, refined_content)
 
@@ -694,32 +631,22 @@
                 if initial_svg.strip().startswith("```svg"):
                     initial_svg = initial_svg.strip().replace("```svg", "").replace("```", "").strip()
                 if initial_svg.strip().startswith("```xml"):
-<<<<<<< HEAD
-                    initial_svg = initial_svg.strip().replace("```xml", "").replace("```", "").strip()
-
-            print("Initial SVG created and validated.", initial_svg)
-
-=======
                    initial_svg = initial_svg.strip().replace("```xml", "").replace("```", "").strip()
 
             print("Initial SVG created and validated.",initial_svg)
->>>>>>> 0e12eb4e
             final_result = initial_svg
             chat_history.append({'user': user_prompt_text, 'AI': "I have created the figma design, let me know if you require any further changes or assistance with anything else."})
 
         # --- MODIFY Flow ---
-        elif intent_mode == 'modify' and i_mode == 'modify':
+        elif intent_mode == 'modify' and i_mode=='modify':
             final_type = "svg"
             print("--- Running Modify Agent ---")
             # Validate required inputs for modify
             if not frame_data_base64:
-                raise ValueError("Missing 'frameDataBase64' for modify mode")
+                 raise ValueError("Missing 'frameDataBase64' for modify mode")
             if not element_data_base64:
-                raise ValueError("Missing 'elementDataBase64' for modify mode")
+                 raise ValueError("Missing 'elementDataBase64' for modify mode")
             if not context.get('elementInfo'):
-<<<<<<< HEAD
-                raise ValueError("Missing 'elementInfo' in context for modify mode")
-=======
                  raise ValueError("Missing 'elementInfo' in context for modify mode")
             
             create_content = google_genai_types.Content(role='user', parts=[
@@ -727,7 +654,6 @@
             ])
             refined_prompt = await run_adk_interaction(refine_agent, create_content)
             refined_prompt = refined_prompt.strip().replace("```markdown", "").replace("```", "").strip()
->>>>>>> 0e12eb4e
 
             # Prepare prompt and image parts for modify agent
             modify_prompt = f"""
@@ -737,9 +663,7 @@
 **Figma Context**
 Frame Name: {context.get('frameName', 'N/A')}
 Element Info: {context['elementInfo']}
-
 """
-
             message_parts = [google_genai_types.Part(text=modify_prompt)]
 
             try:
@@ -759,15 +683,16 @@
             modified_svg = await run_adk_interaction(modify_agent, modify_content)
 
             if not modified_svg or modified_svg.startswith("AGENT_ERROR:") or modified_svg.startswith("ADK_RUNTIME_ERROR:"):
-                raise ValueError(f"Modify Agentדים failed or returned error: {modified_svg}")
+                raise ValueError(f"Modify Agent failed or returned error: {modified_svg}")
             if not is_valid_svg(modified_svg):
-                # Try cleaning potential markdown
-                if modified_svg.strip().startswith("```svg"):
-                    modified_svg = modified_svg.strip().replace("```svg", "").replace("```", "").strip()
-                    if not is_valid_svg(modified_svg):
+                 # Try cleaning potential markdown
+                 if modified_svg.strip().startswith("```svg"):
+                     modified_svg = modified_svg.strip().replace("```svg", "").replace("```", "").strip()
+                     if not is_valid_svg(modified_svg):
                         raise ValueError(f"Modify Agent response is not valid SVG even after cleaning. Snippet: {modified_svg[:200]}...")
-                else:
+                 else:
                     raise ValueError(f"Modify Agent response is not valid SVG. Snippet: {modified_svg[:200]}...")
+
 
             print("SVG modification successful and validated.")
             final_result = modified_svg
@@ -783,21 +708,14 @@
             Previous Conversations with the Agent:
             {chat_history}
             """
-<<<<<<< HEAD
-            
-=======
->>>>>>> 0e12eb4e
             answer_content = google_genai_types.Content(role='user', parts=[
                 google_genai_types.Part(text=mod_prompt)
             ])
-           
-
-            print("ANS:", answer_content)
             answer_text = await run_adk_interaction(answer_agent, answer_content)
 
-            if not answer_text:  # Allow empty answers if agent genuinely finds nothing
-                print("Answer agent returned empty response.")
-                answer_text = "I could not find specific information regarding your query."  # Provide a default if empty
+            if not answer_text: # Allow empty answers if agent genuinely finds nothing
+                 print("Answer agent returned empty response.")
+                 answer_text = "I could not find specific information regarding your query." # Provide a default if empty
             elif answer_text.startswith("AGENT_ERROR:") or answer_text.startswith("ADK_RUNTIME_ERROR:"):
                 raise ValueError(f"Answer Agent failed or returned error: {answer_text}")
 
@@ -808,16 +726,12 @@
             # Append the latest user prompt and AI response to chat history
             final_result = answer_text
             chat_history.append({'user': user_prompt_text, 'AI': final_result})
-<<<<<<< HEAD
-            # print("CHAT", chat_history)
-=======
->>>>>>> 0e12eb4e
         else:
             return jsonify({"success": False, "error": "Please select frame or component"}), 200
 
 
     # --- Handle Execution Errors ---
-    except ValueError as ve:  # Catch specific validation/logic errors
+    except ValueError as ve: # Catch specific validation/logic errors
         error_message = str(ve)
         print(f"Error during '{intent_mode}' execution: {error_message}")
         # Return 200 OK but with success: False for UI to display the error
@@ -829,17 +743,18 @@
         # Return 500 for unexpected server errors
         return jsonify({"success": False, "error": "An internal server error occurred."}), 500
 
+
     # --- Format and Return Success Response ---
     if final_result is None:
-        # Should ideally be caught by errors above, but as a safeguard
-        print(f"Execution completed but final_result is unexpectedly None for mode '{intent_mode}'.")
-        return jsonify({"success": False, "error": "Agent processing failed to produce a result."}), 500
+         # Should ideally be caught by errors above, but as a safeguard
+         print(f"Execution completed but final_result is unexpectedly None for mode '{intent_mode}'.")
+         return jsonify({"success": False, "error": "Agent processing failed to produce a result."}), 500
 
     if final_type == "svg":
         print("Returning successful SVG response.")
         # Final cleanup just in case markdown slipped through validation
         if final_result.strip().startswith("```"):
-            final_result = final_result.strip().replace("```svg", "").replace("```", "").strip()
+             final_result = final_result.strip().replace("```svg", "").replace("```", "").strip()
         return jsonify({"success": True, "svg": final_result})
     elif final_type == "answer":
         print("Returning successful Answer response.")
@@ -847,8 +762,10 @@
     else:
         # Should not happen if logic is correct
         print(f"Error: Unknown final_type '{final_type}' after processing.")
-        return jsonify({"success": False, "error": "Internal error: Unknown result type."}), 500# --- Run the App ---
+        return jsonify({"success": False, "error": "Internal error: Unknown result type."}), 500
+
+# --- Run the App ---
 if __name__ == '__main__':
     # Make sure the model selected supports vision!
     print(f"Using model: {AGENT_MODEL} for all agents requiring it.")
-    app.run(host='0.0.0.0', port=5001, debug=True) # Turn debug=False in production+    app.run(host='0.0.0.0', port=5001)